--- conflicted
+++ resolved
@@ -200,9 +200,6 @@
         }
 
 
-<<<<<<< HEAD
-@registry.register_model("simple_lightning_model")
-=======
 class SimpleNaNLossModel(SimpleModel):
     def forward(self, prepared_batch: Dict[str, Tensor]):
         report = super().forward(prepared_batch)
@@ -210,7 +207,7 @@
         return report
 
 
->>>>>>> d37fffce
+@registry.register_model("simple_lightning_model")
 class SimpleLightningModel(SimpleModel):
     def __init__(self, config: SimpleModel.Config):
         super().__init__(config)
