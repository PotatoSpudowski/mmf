# Copyright (c) Facebook, Inc. and its affiliates.

import logging
import os
import warnings
from enum import Enum
from typing import Any, Dict, List, Optional, Tuple, Union

import mmf
import pytorch_lightning as pl
import torch
from mmf.common.meter import Meter
from mmf.common.registry import registry
from mmf.datasets.iteration_strategies import (
    ConstantIterationStrategy,
    IterationStrategy,
    SizeProportionalIterationStrategy,
)
from mmf.datasets.processors.processors import Processor
from mmf.utils.configuration import Configuration, get_global_config
from mmf.utils.distributed import is_dist_initialized, is_master, is_xla, synchronize
from mmf.utils.general import get_optimizer_parameters
from omegaconf import DictConfig, OmegaConf


try:
    import torch_xla.core.xla_model as xm  # noqa
    import torch_xla.distributed.parallel_loader as xla_pl  # noqa
except ImportError:
    xm = None

ProcessorDict = Dict[str, Processor]
logger = logging.getLogger(__name__)


def build_config(configuration: Configuration, *args, **kwargs) -> DictConfig:
    """Builder function for config. Freezes the configuration and registers
    configuration object and config DictConfig object to registry.

    Args:
        configuration (Configuration): Configuration object that will be
            used to create the config.

    Returns:
        (DictConfig): A config which is of type omegaconf.DictConfig
    """
    configuration.freeze()
    config = configuration.get_config()
    registry.register("config", config)
    registry.register("configuration", configuration)

    return config


def build_trainer(config: DictConfig) -> Any:
    """Builder function for creating a trainer class. Trainer class name
    is picked from the config.

    Args:
        config (DictConfig): Configuration that will be used to create
            the trainer.

    Returns:
        (BaseTrainer): A trainer instance
    """
    trainer_type = config.training.trainer
    trainer_cls = registry.get_trainer_class(trainer_type)
    trainer_obj = trainer_cls(config)

    return trainer_obj


def build_lightning_model(
    config: Union[DictConfig, "mmf.models.base_model.BaseModel.Config"],
    checkpoint_path: str=None,
) -> "mmf.models.base_model.BaseModel":
    from mmf.models.base_model import BaseModel
    
    if not checkpoint_path:
        model = build_model(config)
        model.is_pl_enabled = True
        return model

    # If it is not an OmegaConf object, create the object
    if not isinstance(config, DictConfig) and isinstance(config, BaseModel.Config):
        config = OmegaConf.structured(config)

    model_name = config.model
    model_class = registry.get_model_class(model_name)

    if model_class is None:
        raise RuntimeError(f"No model registered for name: {model_name}")
      
    """ model.build is called inside on_load_checkpoint as suggested here:
    https://github.com/PyTorchLightning/pytorch-lightning/issues/5410
    """

    if is_master():
        model_class.load_requirements(model_class, config=config)
        model = model_class.load_from_checkpoint(checkpoint_path, config=config)
        synchronize()
    else:
        synchronize()
        model = model_class.load_from_checkpoint(checkpoint_path, config=config)
    
    model.init_losses()
    model.is_pl_enabled = True
    return model

def build_model(
    config: Union[DictConfig, "mmf.models.base_model.BaseModel.Config"],
) -> "mmf.models.base_model.BaseModel":
    from mmf.models.base_model import BaseModel

    # If it is not an OmegaConf object, create the object
    if not isinstance(config, DictConfig) and isinstance(config, BaseModel.Config):
        config = OmegaConf.structured(config)

    model_name = config.model
    model_class = registry.get_model_class(model_name)

    if model_class is None:
        raise RuntimeError(f"No model registered for name: {model_name}")
    model = model_class(config)

    if hasattr(model, "build"):
        """ Model build involves checkpoint loading
        If the checkpoint is not available the underlying
        methods try to download it.
        Let master build the model (download the checkpoints) while
        other ranks wait for the sync message
        Once the master has downloaded the checkpoint and built the
        model it sends the sync message, completing the synchronization
        now other cores can proceed to build the model
        using already downloaded checkpoint.
        """
        if is_master():
<<<<<<< HEAD
            load_model_requirements(config)
            model = model_class.load_from_checkpoint(checkpoint_path, config=config, strict=False)
            synchronize()
        else:
            synchronize()
            model = model_class.load_from_checkpoint(checkpoint_path, config=config, strict=False)

    model.init_losses()
    model.is_pl_enabled = is_pl_enabled
=======
            model_class.load_requirements(model_class, config=config)
            model.build()
            synchronize()
        else:
            synchronize()
            model.build()
        model.init_losses()
>>>>>>> a63f429c
    return model


def build_dataset(
    dataset_key: str, config=None, dataset_type="train"
) -> torch.utils.data.Dataset:
    """Builder function for creating a dataset. If dataset_key is passed
    the dataset is created from default config of the dataset and thus is
    disable config even if it is passed. Otherwise, we use MultiDatasetLoader to
    build and return an instance of dataset based on the config

    Args:
        dataset_key (str): Key of dataset to build.
        config (DictConfig, optional): Configuration that will be used to create
            the dataset. If not passed, dataset's default config will be used.
            Defaults to {}.
        dataset_type (str, optional): Type of the dataset to build, train|val|test.
            Defaults to "train".

    Returns:
        (torch.utils.data.Dataset): A dataset instance of type torch Dataset
    """
    from mmf.datasets.base_dataset_builder import BaseDatasetBuilder
    from mmf.utils.configuration import load_yaml_with_defaults

    datamodule_instance = build_datamodule(dataset_key)
    # If config is not provided, we take it from default one
    if not config:
        config_path = datamodule_instance.config_path()
        if config_path is None:
            # If config path wasn't defined, send an empty config path
            # but don't force dataset to define a config
            warnings.warn(
                f"Config path not defined for {dataset_key}, "
                + "continuing with empty config"
            )
            config = OmegaConf.create()
        else:
            config = load_yaml_with_defaults(config_path)
            config = OmegaConf.select(config, f"dataset_config.{dataset_key}")
            if config is None:
                config = OmegaConf.create()
            OmegaConf.set_struct(config, True)
    elif dataset_key in config:
        # Handle Global config
        config = config[dataset_key]

    datamodule_instance.build_dataset(config)
    dataset = datamodule_instance.load_dataset(config, dataset_type)
    if hasattr(datamodule_instance, "update_registry_for_model"):
        datamodule_instance.update_registry_for_model(config)

    return dataset


# TODO: move dataset_type enum to typings
def build_datasets(
    dataset_list: List[str], dataset_config: DictConfig, dataset_type="train"
) -> List[torch.utils.data.Dataset]:
    datasets = []
    for dataset in dataset_list:
        if dataset in dataset_config:
            dataset_config = dataset_config[dataset]
        else:
            warnings.warn(
                f"Dataset {dataset} is missing from dataset_config"
                + " in config. Proceeding with empty config."
            )
            dataset_config = OmegaConf.create()

        dataset_instance = build_dataset(dataset, dataset_config, dataset_type)
        if dataset_instance is None:
            continue
        datasets.append(dataset_instance)

    return datasets


def build_datamodule(dataset_key) -> pl.LightningDataModule:
    dataset_builder = registry.get_builder_class(dataset_key)
    assert dataset_builder, (
        f"Key {dataset_key} doesn't have a registered " + "dataset builder"
    )
    builder_instance: pl.LightningDataModule = dataset_builder()
    return builder_instance


def build_multiple_datamodules(
    dataset_list: List[str], all_dataset_config: DictConfig
) -> Dict[str, pl.LightningDataModule]:
    datamodules: Dict[str, pl.LightningDataModule] = {}
    for dataset in dataset_list:
        datamodule_instance = build_datamodule(dataset)
        if dataset in all_dataset_config:
            dataset_config = all_dataset_config[dataset]
        else:
            warnings.warn(
                f"Dataset {dataset} is missing from dataset_config"
                + " in config. Proceeding with empty config."
            )
            dataset_config = OmegaConf.create()

        if is_master():
            datamodule_instance.prepare_data(dataset_config)

        synchronize()
        datamodule_instance.setup(config=dataset_config)
        if hasattr(datamodule_instance, "update_registry_for_model"):
            datamodule_instance.update_registry_for_model(dataset_config)
        datamodules[dataset] = datamodule_instance
    return datamodules


def build_dataloader_and_sampler(
    dataset_instance: torch.utils.data.Dataset, datamodule_config: DictConfig
) -> Tuple[torch.utils.data.DataLoader, Optional[torch.utils.data.Sampler]]:
    """Builds and returns a dataloader along with its sample

    Args:
        dataset_instance (torch.utils.data.Dataset): Instance of dataset for which
            dataloader has to be created
        datamodule_config (omegaconf.DictConfig): Datamodule configuration; required
            for infering params for dataloader

    Returns:
        Tuple[torch.utils.data.DataLoader, Optional[torch.utils.data.Sampler]]:
            Tuple of Dataloader and Sampler instance
    """
    from mmf.common.batch_collator import BatchCollator

    training_config = get_global_config("training")
    # Support params coming in from dataloader params
    other_args = {
        "num_workers": datamodule_config.get(
            "num_workers", training_config.get("num_workers", 4)
        ),
        "pin_memory": datamodule_config.get(
            "pin_memory", training_config.get("pin_memory", False)
        ),
        "shuffle": datamodule_config.get("shuffle", None),
        "batch_size": datamodule_config.get("batch_size", None),
    }

    # IterableDataset returns batches directly, so no need to add Sampler
    # or batch size as user is expected to control those. This is a fine
    # assumption for now to not support single item based IterableDataset
    # as it will add unnecessary complexity and config parameters
    # to the codebase
    if not isinstance(dataset_instance, torch.utils.data.IterableDataset):
        other_args = _add_extra_args_for_dataloader(dataset_instance, other_args)
    else:
        other_args.pop("shuffle")

    loader = torch.utils.data.DataLoader(
        dataset=dataset_instance,
        collate_fn=BatchCollator(
            dataset_instance.dataset_name, dataset_instance.dataset_type
        ),
        drop_last=is_xla(),  # see also MultiDatasetLoader.__len__
        **other_args,
    )

    if is_xla():
        device = xm.xla_device()
        loader = xla_pl.MpDeviceLoader(loader, device)

    if other_args["num_workers"] >= 0:
        # Suppress leaking semaphore warning
        os.environ["PYTHONWARNINGS"] = "ignore:semaphore_tracker:UserWarning"

    loader.dataset_type = dataset_instance.dataset_type

    return loader, other_args.get("sampler", None)


def build_test_reporter(
    datamodules: List[pl.LightningDataModule],
    config: DictConfig = None,
    dataset_type: str = "train",
):
    test_reporter_key = "default"
    if config:
        test_reporter_key = config.get("type", "default")
    test_reporter_class = registry.get_test_rerporter_class(test_reporter_key)
    assert (
        test_reporter_class
    ), f"Key {test_reporter_key} doesn't have a registered test_reporter class"

    if not config:
        warnings.warn(
            f"Config not provided for {test_reporter_key}, test_reporter"
            + "continuing with empty config"
        )
        params_config = OmegaConf.create()
    else:
        params_config = config.params

    return test_reporter_class(datamodules, params_config, dataset_type)


def _add_extra_args_for_dataloader(
    dataset_instance: torch.utils.data.Dataset, other_args: Dict[str, Any] = None
) -> Dict[str, Any]:
    from mmf.utils.general import get_batch_size

    dataset_type = dataset_instance.dataset_type

    if other_args["shuffle"] is None:
        other_args["shuffle"] = False
        if dataset_type != "test":
            other_args["shuffle"] = True

    # In distributed mode, we use DistributedSampler from PyTorch
    if is_dist_initialized():
        other_args["sampler"] = torch.utils.data.DistributedSampler(
            dataset_instance, shuffle=other_args["shuffle"]
        )
        # Shuffle is mutually exclusive with sampler, let DistributedSampler
        # take care of shuffle and pop from main args
        other_args.pop("shuffle")

    if is_xla():
        other_args["sampler"] = torch.utils.data.DistributedSampler(
            dataset_instance,
            num_replicas=xm.xrt_world_size(),
            rank=xm.get_ordinal(),
            shuffle=other_args["shuffle"],
        )
        other_args.pop("shuffle")

    if other_args["batch_size"] is None:
        other_args["batch_size"] = get_batch_size()

    return other_args


def build_optimizer(model, config):
    optimizer_config = config.optimizer
    if "type" not in optimizer_config:
        raise ValueError(
            "Optimizer attributes must have a 'type' key "
            "specifying the type of optimizer. "
            "(Custom or PyTorch, e.g. 'adam_w' or 'SGD')"
        )
    optimizer_type = optimizer_config.type

    if "params" not in optimizer_config:
        warnings.warn("optimizer attributes has no params defined, defaulting to {}.")

    params = optimizer_config.get("params", {})

    if hasattr(torch.optim, optimizer_type):
        optimizer_class = getattr(torch.optim, optimizer_type)
    else:
        optimizer_class = registry.get_optimizer_class(optimizer_type)
        if optimizer_class is None:
            raise ValueError(
                "No optimizer class of type {} present in "
                "either torch or registered to registry"
            )

    parameters = get_optimizer_parameters(model, config)

    if optimizer_config.get("enable_state_sharding", False):
        # TODO(vedanuj): Remove once OSS is moved to PT upstream
        try:
            from fairscale.optim.oss import OSS
        except ImportError:
            print(
                "Optimizer state sharding requires fairscale. "
                + "Install using pip install fairscale."
            )
            raise

        assert (
            is_dist_initialized()
        ), "Optimizer state sharding can only be used in distributed mode."

        is_fp16 = config.get("training", {}).get("fp16", False)
        optimizer = OSS(
            params=parameters, optim=optimizer_class, broadcast_fp16=is_fp16, **params
        )
    else:
        optimizer = optimizer_class(parameters, **params)
    return optimizer


def build_lightning_optimizers(model, config):
    optimizer = build_optimizer(model, config)

    if config.training.lr_scheduler:
        lr_scheduler = build_scheduler(optimizer, config)
        return {
            "optimizer": optimizer,
            "lr_scheduler": {"scheduler": lr_scheduler, "interval": "step"},
        }
    else:
        return optimizer


def build_scheduler(optimizer, config):
    scheduler_config = config.get("scheduler", {})

    if "type" not in scheduler_config:
        warnings.warn(
            "No type for scheduler specified even though lr_scheduler is True, "
            "setting default to 'Pythia'"
        )
    scheduler_type = scheduler_config.get("type", "pythia")

    if "params" not in scheduler_config:
        warnings.warn("scheduler attributes has no params defined, defaulting to {}.")
    params = scheduler_config.get("params", {})
    scheduler_class = registry.get_scheduler_class(scheduler_type)
    scheduler = scheduler_class(optimizer, **params)

    return scheduler


def build_classifier_layer(config, *args, **kwargs):
    from mmf.modules.layers import ClassifierLayer

    classifier = ClassifierLayer(config.type, *args, **config.params, **kwargs)
    return classifier.module


def build_text_encoder(config, *args, **kwargs):
    """Deprecated, please do not use"""
    try:
        from mmf.modules.fb.encoders import TextEncoderFactory
    except ImportError:
        from mmf.modules.encoders import TextEncoderFactory

    text_encoder = TextEncoderFactory(config, *args, **kwargs)
    return text_encoder.module


def build_image_encoder(config, direct_features=False, **kwargs):
    """Deprecated, please do not use"""
    from mmf.modules.encoders import ImageEncoderFactory, ImageFeatureEncoderFactory

    if direct_features:
        module = ImageFeatureEncoderFactory(config)
    else:
        module = ImageEncoderFactory(config)
    return module.module


def build_encoder(config: Union[DictConfig, "mmf.modules.encoders.Encoder.Config"]):
    from mmf.modules.encoders import Encoder

    # If it is not an OmegaConf object, create the object
    if not isinstance(config, DictConfig) and isinstance(config, Encoder.Config):
        config = OmegaConf.structured(config)

    if "type" in config:
        # Support config initialization in form of
        # encoder:
        #   type: identity # noqa
        #   params:
        #       in_dim: 256
        name = config.type
        if isinstance(name, Enum):
            name = name.value
        params = config.get("params", None)
    else:
        # Structured Config support
        name = config.name
        params = config

    encoder_cls = registry.get_encoder_class(name)

    # If params were not passed, try generating them from encoder
    # class's default config
    if params is None:
        params = OmegaConf.structured(getattr(encoder_cls, "Config", {}))

    return encoder_cls(params)


def build_processors(
    processors_config: DictConfig, registry_key: str = None, *args, **kwargs
) -> ProcessorDict:
    """Given a processor config, builds the processors present and returns back
    a dict containing processors mapped to keys as per the config

    Args:
        processors_config (omegaconf.DictConfig): OmegaConf DictConfig describing
            the parameters and type of each processor passed here

        registry_key (str, optional): If passed, function would look into registry for
            this particular key and return it back. .format with processor_key will
            be called on this string. Defaults to None.

    Returns:
        ProcessorDict: Dictionary containing key to
            processor mapping
    """
    from mmf.datasets.processors.processors import Processor

    processor_dict = {}

    for processor_key, processor_params in processors_config.items():
        if not processor_params:
            continue

        processor_instance = None
        if registry_key is not None:
            full_key = registry_key.format(processor_key)
            processor_instance = registry.get(full_key, no_warning=True)

        if processor_instance is None:
            processor_instance = Processor(processor_params, *args, **kwargs)
            # We don't register back here as in case of hub interface, we
            # want the processors to be instantiate every time. BaseDataset
            # can register at its own end
        processor_dict[processor_key] = processor_instance

    return processor_dict


def build_iteration_strategy(
    config: DictConfig,
    dataloaders: Dict[str, torch.utils.data.DataLoader],
    *args,
    **kwargs,
) -> IterationStrategy:
    if not config.get("enabled", True):
        return ConstantIterationStrategy.from_params(dataloaders, *args, **kwargs)
    else:
        assert (
            "type" in config
        ), "multitasking config must define 'type' attribute if enabled"
        # This assumes all dataloaders will have same dataset type
        iteration_strategy_class = registry.get_iteration_strategy_class(config.type)
        config = config.get("params", {})
        dataset_type = dataloaders[list(dataloaders.keys())[0]].dataset.dataset_type
        if dataset_type != "train":
            logger.info(
                f"{iteration_strategy_class.__name__} updated to size "
                + f"proportional for {dataset_type}"
            )
            return SizeProportionalIterationStrategy.from_params(
                dataloaders, *args, **kwargs
            )
        else:
            return iteration_strategy_class(config, dataloaders, *args, **kwargs)


def build_meters(run_type: str) -> List[Meter]:
    train_meter, val_meter, test_meter = None, None, None
    if "train" in run_type:
        train_meter = Meter()
        # val_meter used for validation after training loop
        val_meter = Meter()
    elif "val" in run_type or "inference" in run_type:
        val_meter = Meter()

    if "test" in run_type:
        test_meter = Meter()

    return train_meter, val_meter, test_meter<|MERGE_RESOLUTION|>--- conflicted
+++ resolved
@@ -97,11 +97,11 @@
 
     if is_master():
         model_class.load_requirements(model_class, config=config)
-        model = model_class.load_from_checkpoint(checkpoint_path, config=config)
+        model = model_class.load_from_checkpoint(checkpoint_path, config=config, strict=False)
         synchronize()
     else:
         synchronize()
-        model = model_class.load_from_checkpoint(checkpoint_path, config=config)
+        model = model_class.load_from_checkpoint(checkpoint_path, config=config, strict=False)
     
     model.init_losses()
     model.is_pl_enabled = True
@@ -135,17 +135,6 @@
         using already downloaded checkpoint.
         """
         if is_master():
-<<<<<<< HEAD
-            load_model_requirements(config)
-            model = model_class.load_from_checkpoint(checkpoint_path, config=config, strict=False)
-            synchronize()
-        else:
-            synchronize()
-            model = model_class.load_from_checkpoint(checkpoint_path, config=config, strict=False)
-
-    model.init_losses()
-    model.is_pl_enabled = is_pl_enabled
-=======
             model_class.load_requirements(model_class, config=config)
             model.build()
             synchronize()
@@ -153,7 +142,6 @@
             synchronize()
             model.build()
         model.init_losses()
->>>>>>> a63f429c
     return model
 
 
